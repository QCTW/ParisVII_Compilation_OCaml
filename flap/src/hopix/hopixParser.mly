%{
open HopixAST

<<<<<<< HEAD
=======
open HopixAST

>>>>>>> 3e28e046
let list_of_listoption = function
  | None -> []
  | Some l -> l

let prefix_id x = Id ("`" ^ x)
%}

%token EOF
%token TYPE EXTERN VAL FUN AND IF THEN ELIF ELSE REF WHILE FALSE TRUE
%token PLUS MINUS TIMES DIV LAND LOR EQ LEQ GEQ LT GT
%token LPAREN RPAREN LBRACKET RBRACKET LBRACE RBRACE
%token COLON COMMA SEMICOLON BACKSLASH QMARK EMARK PIPE AMPERSAND UNDERSCORE
%token ARROW IMPL COLONEQ
<<<<<<< HEAD

%token<Int32.t> INT
%token<char>    CHAR
%token<string>  STRING
%token<string>  PREFIX_ID INFIX_ID BASIC_ID CONSTR_ID TYPE_VAR

%left LOR
%left LAND
%left LT GT LEQ GEQ EQ
%left PLUS MINUS
%left TIMES DIV
%left INFIX_ID
=======

%token<Int32.t> INT
%token<char>    CHAR
%token<string>  STRING
%token<string>  PREFIX_ID INFIX_ID BASIC_ID CONSTR_ID TYPE_VAR
>>>>>>> 3e28e046

%start<HopixAST.t> program

%%

program:
  | p = located(definition)* EOF { p }

definition:
  | TYPE tc = located(type_con)
    tv = paren_comma_nonempty_list(located(type_variable))?
    td = preceded(EQ, tdefinition)?
      {
        let td =
          match td with
          | None -> Abstract
          | Some td -> td
        in
        DefineType (tc, list_of_listoption tv, td)
      }
  | EXTERN ext_id = located(var_id) COLON ty_name = located(ty)
      { DeclareExtern (ext_id, ty_name) }
  | vd = vdefinition(expr) { vd }

tdefinition:
  | PIPE? cdl = separated_nonempty_list(PIPE, constr_definition)
      { DefineSumType cdl }

constr_definition:
  | c = located(constr_id) tl = paren_comma_nonempty_list(located(ty))?
      { (c, list_of_listoption tl)}

<<<<<<< HEAD
=======
(** 
 * For
 * vdefinition := val var_id [ :type ] = expr
 *              | fun var_id [ type_variable { , type_variable } ] ] 
 *                           ( pattern { , pattern } ) [ : type ] = expr
 *                           { and var_id [[type_variable {, type_variable } ]]
 *                           (pattern { , pattern })[ :type ]=expr }
 * **)
>>>>>>> 3e28e046
vdefinition(X):
  | VAL id = located(var_id) t = preceded(COLON, located(ty))? EQ
    exp = located(X)
      {
        let exp =
          match t with
          | None -> exp
          | Some t ->
            let pos = Position.position exp in
            Position.with_pos pos (TypeAnnotation(exp, t))
        in
        DefineValue (id, exp)
      }
<<<<<<< HEAD

=======
(**  | FUN id = located(var_id)
    option( tv_list = bracket_comma_nonempty_list(located(type_variable)) ) 
    LPAREN pattern_list = ... RPAREN EQ expr
      { FunctionDefinition (tv_list, pattern_list, exp) }
**)
>>>>>>> 3e28e046
simple_ty:
  | tv = type_variable { TyVar tv }
  | LPAREN t = ty RPAREN { t }
  | tc = type_con tl = paren_comma_nonempty_list(located(ty))?
      { TyCon (tc, list_of_listoption tl) }

ty:
  | t = simple_ty { t }
  (* We force the right associativity of the type operator '->'.  *)
  | t1 = located(simple_ty) ARROW t2 = located(ty)
      { TyCon (TCon "->", [t1; t2]) }

<<<<<<< HEAD
very_simple_expr:
  | li = located(literal) { Literal li }
  | vid = located(var_id) { Variable vid }
  | LPAREN e = located(expr) COLON t = located(ty) RPAREN
      { TypeAnnotation (e, t) }
  | LPAREN e = expr RPAREN { e }
  | QMARK e = located(very_simple_expr) { Read e }

simple_expr:
  | e = very_simple_expr { e }
  | REF e = located(very_simple_expr) { Ref e }
  | e1 = located(simple_expr) b = located(binop) e2 = located(simple_expr)
      {
        let f x = Variable (Position.map (fun x -> x) b)  in
        Apply (Position.map f b, [], [e1; e2])
      }
=======
(** 
 * For 
 * expr := int
 *       | char
 *       | var_id
 *       | ( expr : type )
 *       | ( expr )
 *       | ref expr
 *       | ! expr
 * **)
simple_expr:
  | li = located(literal) { Literal li }
  | vid = located(var_id) { Variable vid }
  | LPAREN e = located(expr) COLON t = located(ty) RPAREN { TypeAnnotation (e, t) }
  | LPAREN e = expr RPAREN { e }
  | REF e = located(simple_expr) { Ref e }
  | EMARK e = located(simple_expr) { Read e }
>>>>>>> 3e28e046

expr:
  | e = unseq_expr { e }
  | e = seq_expr { e }

<<<<<<< HEAD
unseq_expr:
  | e = simple_expr { e }
  | e1 = located(simple_expr) COLONEQ e2 = located(simple_expr)
      { Write (e1, e2) }
  | cid = located(constr_id) tyl = bracket_comma_nonempty_list(located(ty))?
    expl = paren_comma_nonempty_list(located(expr))?
      { Tagged(cid, list_of_listoption tyl, list_of_listoption expl) }
  | WHILE e1 = located(expr) LBRACE e2 = located(expr) RBRACE { While (e1, e2) }
  | e = located(very_simple_expr) tl = bracket_comma_nonempty_list(located(ty))?
    el = paren_comma_nonempty_list(located(expr))
      { Apply (e, list_of_listoption tl, el) }

=======
(** 
 * For
 * expr := { simple_expr }
 *       | constr_id / [ [type { ,type }] ] [ (expr { ,expr } ) ]
 *       | expr := expr
 **)
unseq_expr:
  | e = simple_expr { e }
  | cid = located(constr_id) tyl = bracket_comma_nonempty_list(located(ty))?
    expl = paren_comma_nonempty_list(located(expr))?
      { Tagged(cid, list_of_listoption tyl, list_of_listoption expl) }
  | e1 = located(simple_expr) COLONEQ e2 = located(unseq_expr)
      { Write (e1, e2) }
  | WHILE e1 = located(expr) LBRACE e2 = located(expr) RBRACE { While (e1, e2) }
  | e = located(simple_expr) tl = bracket_comma_nonempty_list(located(ty))?
    el = paren_comma_nonempty_list(located(expr))
      { Apply (e, list_of_listoption tl, el) }

(** 
 * For
 * expr := { simple_expr }
 *       | vdefinition ; expr
 **)
>>>>>>> 3e28e046
seq_expr:
  | vd = vdefinition(unseq_expr) SEMICOLON e2 = located(expr)
      {
        match vd with
        | DefineValue (x1, e1) -> Define (x1, e1, e2)
      }
  | e = located(unseq_expr) SEMICOLON
    el = separated_nonempty_list(SEMICOLON, located(unseq_expr))
      {
        let f e1 e2 =
          Position.(unknown_pos (Define (unknown_pos (Id "_"), e1, e2))) in
        Position.value (List.fold_left f e el)
      }

%inline var_id:
  | id = BASIC_ID | id = PREFIX_ID { Id id }

%inline constr_id:
  | id = CONSTR_ID { KId id }

%inline type_con:
  | id = BASIC_ID { TCon id }

%inline type_variable:
  | id = TYPE_VAR { TId id }

%inline literal:
  | i = INT { LInt i }
  | c = CHAR { LChar c }
  | str = STRING { LString str }
  | FALSE { LBool false }
  | TRUE { LBool true }

<<<<<<< HEAD
%inline binop:
  | PLUS { prefix_id "+" }
  | MINUS { prefix_id "-" }
  | TIMES { prefix_id "*" }
  | DIV { prefix_id "/" }
  | LAND { prefix_id "&&" }
  | LOR { prefix_id "||" }
  | EQ { prefix_id "=" }
  | LEQ { prefix_id "<=" }
  | GEQ { prefix_id ">=" }
  | LT { prefix_id "<" }
  | GT { prefix_id ">" }
  | s = INFIX_ID { Id s }

=======
>>>>>>> 3e28e046
%inline located(X):
  | x = X { Position.with_poss $startpos $endpos x }

%inline delim_sep_nonempty_list(opening, separator, X, closing):
  | opening l = separated_nonempty_list(separator, X) closing { l }

%inline delim_comma_nonempty_list(opening, X, closing):
  | l = delim_sep_nonempty_list(opening, COMMA, X, closing) { l }

%inline paren_comma_nonempty_list(X):
  | l = delim_comma_nonempty_list(LPAREN, X, RPAREN) { l }

%inline bracket_comma_nonempty_list(X):
  | l = delim_comma_nonempty_list(LBRACKET, X, RBRACKET) { l }<|MERGE_RESOLUTION|>--- conflicted
+++ resolved
@@ -1,11 +1,7 @@
 %{
+
 open HopixAST
 
-<<<<<<< HEAD
-=======
-open HopixAST
-
->>>>>>> 3e28e046
 let list_of_listoption = function
   | None -> []
   | Some l -> l
@@ -19,7 +15,6 @@
 %token LPAREN RPAREN LBRACKET RBRACKET LBRACE RBRACE
 %token COLON COMMA SEMICOLON BACKSLASH QMARK EMARK PIPE AMPERSAND UNDERSCORE
 %token ARROW IMPL COLONEQ
-<<<<<<< HEAD
 
 %token<Int32.t> INT
 %token<char>    CHAR
@@ -32,13 +27,6 @@
 %left PLUS MINUS
 %left TIMES DIV
 %left INFIX_ID
-=======
-
-%token<Int32.t> INT
-%token<char>    CHAR
-%token<string>  STRING
-%token<string>  PREFIX_ID INFIX_ID BASIC_ID CONSTR_ID TYPE_VAR
->>>>>>> 3e28e046
 
 %start<HopixAST.t> program
 
@@ -52,12 +40,12 @@
     tv = paren_comma_nonempty_list(located(type_variable))?
     td = preceded(EQ, tdefinition)?
       {
-        let td =
-          match td with
-          | None -> Abstract
-          | Some td -> td
-        in
-        DefineType (tc, list_of_listoption tv, td)
+	let td =
+	  match td with
+	  | None -> Abstract
+	  | Some td -> td
+	in
+	DefineType (tc, list_of_listoption tv, td)
       }
   | EXTERN ext_id = located(var_id) COLON ty_name = located(ty)
       { DeclareExtern (ext_id, ty_name) }
@@ -71,39 +59,32 @@
   | c = located(constr_id) tl = paren_comma_nonempty_list(located(ty))?
       { (c, list_of_listoption tl)}
 
-<<<<<<< HEAD
-=======
-(** 
+(**
  * For
  * vdefinition := val var_id [ :type ] = expr
- *              | fun var_id [ type_variable { , type_variable } ] ] 
+ *              | fun var_id [ type_variable { , type_variable } ] ]
  *                           ( pattern { , pattern } ) [ : type ] = expr
  *                           { and var_id [[type_variable {, type_variable } ]]
  *                           (pattern { , pattern })[ :type ]=expr }
  * **)
->>>>>>> 3e28e046
 vdefinition(X):
   | VAL id = located(var_id) t = preceded(COLON, located(ty))? EQ
     exp = located(X)
       {
-        let exp =
-          match t with
-          | None -> exp
-          | Some t ->
-            let pos = Position.position exp in
-            Position.with_pos pos (TypeAnnotation(exp, t))
-        in
-        DefineValue (id, exp)
-      }
-<<<<<<< HEAD
-
-=======
+	let exp =
+	  match t with
+	  | None -> exp
+	  | Some t ->
+	    let pos = Position.position exp in
+	    Position.with_pos pos (TypeAnnotation(exp, t))
+	in
+	DefineValue (id, exp)
+      }
 (**  | FUN id = located(var_id)
-    option( tv_list = bracket_comma_nonempty_list(located(type_variable)) ) 
+    option( tv_list = bracket_comma_nonempty_list(located(type_variable)) )
     LPAREN pattern_list = ... RPAREN EQ expr
       { FunctionDefinition (tv_list, pattern_list, exp) }
 **)
->>>>>>> 3e28e046
 simple_ty:
   | tv = type_variable { TyVar tv }
   | LPAREN t = ty RPAREN { t }
@@ -116,26 +97,8 @@
   | t1 = located(simple_ty) ARROW t2 = located(ty)
       { TyCon (TCon "->", [t1; t2]) }
 
-<<<<<<< HEAD
-very_simple_expr:
-  | li = located(literal) { Literal li }
-  | vid = located(var_id) { Variable vid }
-  | LPAREN e = located(expr) COLON t = located(ty) RPAREN
-      { TypeAnnotation (e, t) }
-  | LPAREN e = expr RPAREN { e }
-  | QMARK e = located(very_simple_expr) { Read e }
-
-simple_expr:
-  | e = very_simple_expr { e }
-  | REF e = located(very_simple_expr) { Ref e }
-  | e1 = located(simple_expr) b = located(binop) e2 = located(simple_expr)
-      {
-        let f x = Variable (Position.map (fun x -> x) b)  in
-        Apply (Position.map f b, [], [e1; e2])
-      }
-=======
-(** 
- * For 
+(**
+ * For
  * expr := int
  *       | char
  *       | var_id
@@ -144,20 +107,33 @@
  *       | ref expr
  *       | ! expr
  * **)
-simple_expr:
+very_simple_expr:
   | li = located(literal) { Literal li }
   | vid = located(var_id) { Variable vid }
-  | LPAREN e = located(expr) COLON t = located(ty) RPAREN { TypeAnnotation (e, t) }
+  | LPAREN e = located(expr) COLON t = located(ty) RPAREN
+      { TypeAnnotation (e, t) }
   | LPAREN e = expr RPAREN { e }
-  | REF e = located(simple_expr) { Ref e }
-  | EMARK e = located(simple_expr) { Read e }
->>>>>>> 3e28e046
+  | EMARK e = located(very_simple_expr) { Read e }
+
+simple_expr:
+  | e = very_simple_expr { e }
+  | REF e = located(very_simple_expr) { Ref e }
+  | e1 = located(simple_expr) b = located(binop) e2 = located(simple_expr)
+      {
+	let f x = Variable (Position.map (fun x -> x) b)  in
+	Apply (Position.map f b, [], [e1; e2])
+      }
 
 expr:
   | e = unseq_expr { e }
   | e = seq_expr { e }
 
-<<<<<<< HEAD
+(**
+ * For
+ * expr := { simple_expr }
+ *       | constr_id / [ [type { ,type }] ] [ (expr { ,expr } ) ]
+ *       | expr := expr
+ **)
 unseq_expr:
   | e = simple_expr { e }
   | e1 = located(simple_expr) COLONEQ e2 = located(simple_expr)
@@ -170,43 +146,23 @@
     el = paren_comma_nonempty_list(located(expr))
       { Apply (e, list_of_listoption tl, el) }
 
-=======
-(** 
- * For
- * expr := { simple_expr }
- *       | constr_id / [ [type { ,type }] ] [ (expr { ,expr } ) ]
- *       | expr := expr
- **)
-unseq_expr:
-  | e = simple_expr { e }
-  | cid = located(constr_id) tyl = bracket_comma_nonempty_list(located(ty))?
-    expl = paren_comma_nonempty_list(located(expr))?
-      { Tagged(cid, list_of_listoption tyl, list_of_listoption expl) }
-  | e1 = located(simple_expr) COLONEQ e2 = located(unseq_expr)
-      { Write (e1, e2) }
-  | WHILE e1 = located(expr) LBRACE e2 = located(expr) RBRACE { While (e1, e2) }
-  | e = located(simple_expr) tl = bracket_comma_nonempty_list(located(ty))?
-    el = paren_comma_nonempty_list(located(expr))
-      { Apply (e, list_of_listoption tl, el) }
-
-(** 
+(**
  * For
  * expr := { simple_expr }
  *       | vdefinition ; expr
  **)
->>>>>>> 3e28e046
 seq_expr:
   | vd = vdefinition(unseq_expr) SEMICOLON e2 = located(expr)
       {
-        match vd with
-        | DefineValue (x1, e1) -> Define (x1, e1, e2)
+	match vd with
+	| DefineValue (x1, e1) -> Define (x1, e1, e2)
       }
   | e = located(unseq_expr) SEMICOLON
     el = separated_nonempty_list(SEMICOLON, located(unseq_expr))
       {
-        let f e1 e2 =
-          Position.(unknown_pos (Define (unknown_pos (Id "_"), e1, e2))) in
-        Position.value (List.fold_left f e el)
+	let f e1 e2 =
+	  Position.(unknown_pos (Define (unknown_pos (Id "_"), e1, e2))) in
+	Position.value (List.fold_left f e el)
       }
 
 %inline var_id:
@@ -228,7 +184,6 @@
   | FALSE { LBool false }
   | TRUE { LBool true }
 
-<<<<<<< HEAD
 %inline binop:
   | PLUS { prefix_id "+" }
   | MINUS { prefix_id "-" }
@@ -243,8 +198,6 @@
   | GT { prefix_id ">" }
   | s = INFIX_ID { Id s }
 
-=======
->>>>>>> 3e28e046
 %inline located(X):
   | x = X { Position.with_poss $startpos $endpos x }
 
