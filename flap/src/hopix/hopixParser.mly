--- conflicted
+++ resolved
@@ -80,7 +80,6 @@
 	in
 	DefineValue (id, exp)
       }
-<<<<<<< HEAD
   | FUN vlist = var_id_list more = option(and_var_id_list)
       { 
         let l = [vlist] in
@@ -93,7 +92,10 @@
   | li = separated_nonempty_list(AND, var_id_list) { li }
 
 var_id_list:
-  | id = located(var_id) typ_list = bracket_comma_nonempty_list(located(type_variable)) pat_list = paren_comma_nonempty_list(located(pattern)) EQ e = located(expr)
+  | id = located(var_id) 
+    typ_list = bracket_comma_nonempty_list(located(type_variable)) 
+    pat_list = paren_comma_nonempty_list(located(pattern)) EQ 
+    e = located(expr)
     { (id, Position.with_poss $startpos $endpos (FunctionDefinition(typ_list,
     pat_list, e))) }
 
@@ -105,8 +107,8 @@
  * | pattern & pattern
  **)
 pattern:
-  | id = located(constr_id) pat_list =
-          option(paren_comma_nonempty_list(located(simple_pattern))) 
+  | id = located(constr_id) 
+    pat_list = paren_comma_nonempty_list(located(simple_pattern))? 
     { PTaggedValue(id, list_of_listoption(pat_list)) }
   | LPAREN p = simple_pattern RPAREN { p }
   | p1 = located(pattern) PIPE p2 = located(pattern) { POr([p1;p2]) }
@@ -129,13 +131,6 @@
   | UNDERSCORE { PWildcard }
   | p = located(simple_pattern) COLON t = located(ty) { PTypeAnnotation(p, t)     }
 
-=======
-(**  | FUN id = located(var_id)
-    option( tv_list = bracket_comma_nonempty_list(located(type_variable)) )
-    LPAREN pattern_list = ... RPAREN EQ expr
-      { FunctionDefinition (tv_list, pattern_list, exp) }
-**)
->>>>>>> 36b6f34b
 simple_ty:
   | tv = type_variable { TyVar tv }
   | LPAREN t = ty RPAREN { t }
