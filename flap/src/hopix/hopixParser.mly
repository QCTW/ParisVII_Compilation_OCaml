%{
open HopixAST

let list_of_listoption = function
  | None -> []
  | Some l -> l

let prefixid_of_binop b = Id ("`" ^ b)
%}

%token EOF
%token TYPE EXTERN VAL FUN AND IF THEN ELIF ELSE REF WHILE FALSE TRUE
%token PLUS MINUS TIMES DIV LAND LOR EQ LEQ GEQ LT GT
%token LPAREN RPAREN LBRACKET RBRACKET LBRACE RBRACE
%token COLON COMMA SEMICOLON BACKSLASH QMARK EMARK PIPE AMPERSAND UNDERSCORE
%token ARROW IMPL COLONEQ

%token<Int32.t> INT
%token<char>    CHAR
%token<string>  STRING
%token<string>  PREFIX_ID INFIX_ID BASIC_ID CONSTR_ID TYPE_VAR

%nonassoc IMPL
%right AMPERSAND
%left PIPE
%right COLONEQ
%left LOR
%left LAND
%left LT GT LEQ GEQ EQ
%left INFIX_ID
%left PLUS MINUS
%left TIMES DIV
%nonassoc REF
%nonassoc QMARK

%start<HopixAST.t> program

%%

program:
  | p = located(definition)* EOF { p }

definition:
  | TYPE tc = located(type_con)
    tv = paren_comma_nonempty_list(located(type_variable))?
    td = preceded(EQ, tdefinition)?
      {
        let td =
          match td with
          | None -> Abstract
          | Some td -> td
        in
        DefineType (tc, list_of_listoption tv, td)
      }
  | EXTERN ext_id = located(var_id) COLON ty_name = located(ty)
      { DeclareExtern (ext_id, ty_name) }
  | vd = vdefinition(expr) { vd }

tdefinition:
  | PIPE? cdl = separated_nonempty_list(PIPE, constr_definition)
      { DefineSumType cdl }

constr_definition:
  | c = located(constr_id) tl = paren_comma_nonempty_list(located(ty))?
      { (c, list_of_listoption tl) }

(**
 * For
 * vdefinition := val var_id [ :type ] = expr
 *              | fun var_id [ type_variable { , type_variable } ] ]
 *                           ( pattern { , pattern } ) [ : type ] = expr
 *                           { and var_id [[type_variable {, type_variable } ]]
 *                           (pattern { , pattern })[ :type ]=expr }
 * **)
vdefinition(X):
  | VAL id = located(var_id) exp = expr_with_return_type(X)
      {
        DefineValue (id, exp)
      }
  | FUN vlist = var_id_list(X) more = option(and_var_id_list(X))
      {
        let l = [vlist] in
        match more with
        | None -> DefineRecFuns(l)
        | Some lmore -> DefineRecFuns(l @ lmore)
      }

(**
 * EXPR := expr
 * For
 * [ : type ] = EXPR
 * **)
expr_with_return_type(EXPR):
  | t = preceded(COLON, located(ty))? EQ exp = located(EXPR)
    {
      match t with
      | None -> exp
      | Some t -> Position.unknown_pos (TypeAnnotation(exp, t))
    }

and_var_id_list(X):
  | AND li = separated_nonempty_list(AND, var_id_list(X)) { li }

var_id_list(X):
  | id = located(var_id)
    typ_list = option(bracket_comma_nonempty_list(located(type_variable)))
    pat_list = paren_comma_nonempty_list(located(pattern))
    e = expr_with_return_type(X)
    { (id, Position.unknown_pos
    ( FunctionDefinition( list_of_listoption(typ_list), pat_list, e))) }

(**
 * For
 * pattern ::=
 * | pattern | pattern
 * | pattern & pattern
 * | constr_id ( pattern { , pattern } )
 * | ( pattern )
**)
pattern:
  | p = simple_pattern { p }
  | p = located(simple_pattern) COLON t = located(ty) { PTypeAnnotation(p, t) }
  | p1 = located(pattern) PIPE p2 = located(pattern)
      {
        match Position.value p1, Position.value p2 with
        | POr l1, POr l2 -> POr (l1 @ l2)
        | POr l1, _ -> POr (l1 @ [p2])
        | _, POr l2 -> POr (p1 :: l2)
        | _ -> POr [p1; p2]
      }

(**
 * For terminals
 * pattern ::=
 * | pattern : type
 * **)
simple_pattern:
  | id = located(var_id) { PVariable id }
  | li = located(literal) { PLiteral li }
  | UNDERSCORE { PWildcard }
  | LPAREN p = pattern RPAREN { p }
  | id = located(constr_id)
    pat_list = paren_comma_nonempty_list(located(pattern))?
      { PTaggedValue(id, list_of_listoption pat_list) }
  | p1 = located(simple_pattern) AMPERSAND p2 = located(simple_pattern)
      {
        match Position.value p1, Position.value p2 with
        | PAnd l1, PAnd l2 -> PAnd (l1 @ l2)
        | PAnd l1, _ -> PAnd (l1 @ [p2])
        | _, PAnd l2 -> PAnd (p1 :: l2)
        | _ -> PAnd [p1; p2]
      }

simple_ty:
  | tv = type_variable { TyVar tv }
  | LPAREN t = ty RPAREN { t }
  | tc = type_con tl = paren_comma_nonempty_list(located(ty))?
      { TyCon (tc, list_of_listoption tl) }

ty:
  | t = simple_ty { t }
  (* We force the right associativity of the type operator '->'.  *)
  | t1 = located(simple_ty) ARROW t2 = located(ty)
      { TyCon (TCon "->", [t1; t2]) }

(**
 * For
 * expr := inte
 *       | char
 *       | var_id
 * **)
base_simple_expr:
  | li = located(literal) { Literal li }
  | vid = located(var_id) { Variable vid }
  (** (expr)  **)
  | LPAREN e = expr RPAREN { e }
  (** ( expr : type ) **)
  | LPAREN e = located(expr) COLON t = located(ty) RPAREN
      { TypeAnnotation (e, t) }

(** expr [[type {,type }]](expr {,expr }) **)
apply_expr:
  | e = located(base_simple_expr) tl = bracket_comma_nonempty_list(located(ty))?
    el = paren_comma_nonempty_list(located(nonseq_expr))
  | e = located(apply_expr) tl = bracket_comma_nonempty_list(located(ty))?
    el = paren_comma_nonempty_list(located(nonseq_expr))
      { Apply (e, list_of_listoption(tl), el) }

simple_expr:
  | b = base_simple_expr { b }
  | e = apply_expr { e }
  (** constr_id [ [type { ,type }] ] [ (expr { ,expr } ) ] **)
  | cid = located(constr_id) tyl = bracket_comma_nonempty_list(located(ty))?
    expl = paren_comma_nonempty_list(located(nonseq_expr))?
      { Tagged(cid, list_of_listoption tyl, list_of_listoption expl) }
  (** ! expr  **)
  | EMARK e = located(simple_expr) { Read e }

nonseq_expr:
  | e = simple_expr { e }
  (** ref expr  **)
  | REF e = located(nonseq_expr) { Ref e }
  (** \ [ [type_variable {, type_variable }] ] (pattern {, pattern })=> expr **)
  | BACKSLASH tyvl = bracket_comma_nonempty_list(located(type_variable))?
    patl = paren_comma_nonempty_list(located(pattern)) IMPL
     e = located(nonseq_expr)
      { Fun ( FunctionDefinition(list_of_listoption(tyvl), patl, e) ) }
  (** expr binop expr **)
  | e1 = located(nonseq_expr) b = located(binop) e2 = located(nonseq_expr)
      { Apply (Position.unknown_pos (Variable b), [], [e1; e2]) }
  (** expr := expr  **)
  | e1 = located(simple_expr) COLONEQ e2 = located(nonseq_expr)
      { Write (e1, e2) }
  (** expr ? branches  **)
  | e = located(nonseq_expr) QMARK bl = branches { Case(e, bl) }
  | WHILE e1 = located(expr) LBRACE e2 = located(expr) RBRACE { While (e1, e2) }
  (* | e = cond_expr { e } *)

expr:
  | e = nonseq_expr { e }
  (**
   * vdefinition ; expr **)
  | ve = localdef_expr { ve }
<<<<<<< HEAD
  | s = sequence_expr { s }

sequence_expr:
  (** expr { ; expr } **)
  | e = located(simple_expr) SEMICOLON
   el = separated_nonempty_list(SEMICOLON, located(simple_expr))
    { 
      let el = e :: el in
=======
  | e = located(nonseq_expr) SEMICOLON
    el = separated_nonempty_list(SEMICOLON, located(nonseq_expr))
      {
        let el = e :: el in
>>>>>>> 11beb1b5
        let el = List.rev el in
        (* It is risky to use a valid id like "nothing". *)
        let dummy_id = Position.unknown_pos (Id "nothing") in
        let f e2 e1 = Position.(unknown_pos (Define(dummy_id, e1, e2))) in
        Position.value (List.fold_left f (List.hd el) (List.tl el))
      }

(**
 * vdefinition ; expr
 * **)
localdef_expr:
  | vd = vdefinition(nonseq_expr) SEMICOLON e2 = located(nonseq_expr) |
    vd = vdefinition(nonseq_expr) SEMICOLON e2 = located(localdef_expr)
      {
        match vd with
        | DefineValue(x1, e1) -> Define (x1, e1, e2)
        | DefineRecFuns(li) -> DefineRec(li ,e2)
        | _ ->
          failwith "Error: DefineType and DeclareExtern \
                    should not be in the vdefinition"
      }

(**
 * For
 * expr := if expr then expr { elif expr then expr } [ else expr ]
 * **)
<<<<<<< HEAD
cond_expr:
  | IF c1 = located(expr_in_if) THEN e1 = located(expr_in_else)
    l = list(elif_expr) e = preceded(ELSE, located(expr_in_else))?
      { If ((c1, e1) :: l, e) }
  | WHILE e1 = located(base_simple_expr) LBRACE e2 = located(simple_expr) RBRACE { While(e1, e2) }

elif_expr:
  | ELIF c = located(expr_in_if) THEN e = located(expr_in_else) { (c, e) }

expr_in_else:
  | s = simple_expr { s }
  | c = cond_expr { c }

expr_in_if:
  | s = simple_expr { s }
  | c = cond_expr { c }
  (** In the condition, we also allow sequence expr. Eg if a;b then ... **)
  | s = sequence_expr { s }
=======
(* cond_expr: *)
(*   | IF c1 = located(base_simple_expr) THEN e1 = located(then_expr) *)
(*     l = list(elif_expr) e = preceded(ELSE, located(then_expr))? *)
(*       { If ((c1, e1) :: l, e) } *)

(* elif_expr: *)
(*   | ELIF c = located(base_simple_expr) THEN e = located(then_expr) { (c, e) } *)

(* then_expr: *)
(*   | s = simple_expr { s } *)
(*   | c = cond_expr { c } *)
>>>>>>> 11beb1b5

(**
 * For
 * branches ::= [ | ] branch { | branch }
 *          | { [ | ] branch { | branch } }
 * **)
branches:
  | b = multi_branches(nonseq_expr) { b }
  | LBRACE b = multi_branches(expr) RBRACE { b }

multi_branches(X):
  | PIPE? blist = separated_nonempty_list(PIPE, located(branch(X)))
      { blist }

%inline branch(X):
  | p = located(pattern) IMPL e = located(X) { Branch(p, e) }

%inline var_id:
  | id = BASIC_ID | id = PREFIX_ID { Id id }

%inline constr_id:
  | id = CONSTR_ID { KId id }

%inline type_con:
  | id = BASIC_ID { TCon id }

%inline type_variable:
  | id = TYPE_VAR { TId id }

%inline literal:
  | i = INT { LInt i }
  | MINUS i = INT { LInt (Int32.neg i) }
  | c = CHAR { LChar c }
  | str = STRING { LString str }
  | FALSE { LBool false }
  | TRUE { LBool true }

%inline binop:
  | PLUS { prefixid_of_binop "+" }
  | MINUS { prefixid_of_binop "-" }
  | TIMES { prefixid_of_binop "*" }
  | DIV { prefixid_of_binop "/" }
  | LAND { prefixid_of_binop "&&" }
  | LOR { prefixid_of_binop "||" }
  | EQ { prefixid_of_binop "=" }
  | LEQ { prefixid_of_binop "<=" }
  | GEQ { prefixid_of_binop ">=" }
  | LT { prefixid_of_binop "<" }
  | GT { prefixid_of_binop ">" }
  | s = INFIX_ID { prefixid_of_binop s }

%inline located(X):
  | x = X { Position.with_poss $startpos $endpos x }

%inline delim_sep_nonempty_list(opening, separator, X, closing):
  | opening l = separated_nonempty_list(separator, X) closing { l }

%inline delim_comma_nonempty_list(opening, X, closing):
  | l = delim_sep_nonempty_list(opening, COMMA, X, closing) { l }

%inline paren_comma_nonempty_list(X):
  | l = delim_comma_nonempty_list(LPAREN, X, RPAREN) { l }

%inline bracket_comma_nonempty_list(X):
  | l = delim_comma_nonempty_list(LBRACKET, X, RBRACKET) { l }<|MERGE_RESOLUTION|>--- conflicted
+++ resolved
@@ -221,21 +221,10 @@
   (**
    * vdefinition ; expr **)
   | ve = localdef_expr { ve }
-<<<<<<< HEAD
-  | s = sequence_expr { s }
-
-sequence_expr:
-  (** expr { ; expr } **)
-  | e = located(simple_expr) SEMICOLON
-   el = separated_nonempty_list(SEMICOLON, located(simple_expr))
-    { 
-      let el = e :: el in
-=======
   | e = located(nonseq_expr) SEMICOLON
     el = separated_nonempty_list(SEMICOLON, located(nonseq_expr))
       {
         let el = e :: el in
->>>>>>> 11beb1b5
         let el = List.rev el in
         (* It is risky to use a valid id like "nothing". *)
         let dummy_id = Position.unknown_pos (Id "nothing") in
@@ -262,7 +251,7 @@
  * For
  * expr := if expr then expr { elif expr then expr } [ else expr ]
  * **)
-<<<<<<< HEAD
+(**
 cond_expr:
   | IF c1 = located(expr_in_if) THEN e1 = located(expr_in_else)
     l = list(elif_expr) e = preceded(ELSE, located(expr_in_else))?
@@ -281,19 +270,7 @@
   | c = cond_expr { c }
   (** In the condition, we also allow sequence expr. Eg if a;b then ... **)
   | s = sequence_expr { s }
-=======
-(* cond_expr: *)
-(*   | IF c1 = located(base_simple_expr) THEN e1 = located(then_expr) *)
-(*     l = list(elif_expr) e = preceded(ELSE, located(then_expr))? *)
-(*       { If ((c1, e1) :: l, e) } *)
-
-(* elif_expr: *)
-(*   | ELIF c = located(base_simple_expr) THEN e = located(then_expr) { (c, e) } *)
-
-(* then_expr: *)
-(*   | s = simple_expr { s } *)
-(*   | c = cond_expr { c } *)
->>>>>>> 11beb1b5
+**)
 
 (**
  * For
