--- conflicted
+++ resolved
@@ -204,90 +204,6 @@
       | Some l -> jump l runtime
     in
     match i with
-<<<<<<< HEAD
-    | Call (out, `Immediate (LFun (FId "print_int")), [ r1 ]) ->
-      assign runtime out (match rvalue runtime r1 with
-          | DInt i ->
-            print_string (Int32.to_string i);
-            DUnit
-          | _ -> assert false) |> continue
-
-    | Call (out, `Immediate (LFun (FId "print_string")), [ r1 ]) ->
-      assign runtime out (match rvalue runtime r1 with
-          | DString s ->
-            print_string s;
-            DUnit
-          | _ -> assert false) |> continue
-
-    | Call (out, `Immediate (LFun (FId "block_create")), [ r1 ]) ->
-      assign runtime out (match rvalue runtime r1 with
-          | DInt size ->
-            let addr = Memory.allocate runtime.memory size (DInt Int32.zero) in
-            DLocation addr
-          | _ -> assert false) |> continue
-
-    | Call (out, `Immediate (LFun (FId "block_set")), rs) ->
-      assign runtime out (match List.map (rvalue runtime) rs with
-            [ DLocation location; DInt i; v ] ->
-            let block = Memory.dereference runtime.memory location in
-            Memory.write block i v;
-            DUnit
-          | _ -> assert false) |> continue
-
-    | Call (out, `Immediate (LFun (FId "block_get")), rs) ->
-      assign runtime out (match List.map (rvalue runtime) rs with
-          | [ DLocation location; DInt i ] ->
-            let block = Memory.dereference runtime.memory location in
-            Memory.read block i
-          | _ -> assert false) |> continue
-
-    | Call (x, f, rs) ->
-      let y, _ =
-        call runtime (rvalue runtime f) (List.map (rvalue runtime) rs)
-      in
-      assign runtime x y |> continue
-
-    | TailCall (f, rs) ->
-      ignore (call runtime (rvalue runtime f) (List.map (rvalue runtime) rs));
-      continue runtime
-
-    | Ret r ->
-      { runtime with return = Some (rvalue runtime r) }
-
-    | Assign (x, o, rs) ->
-      assign runtime x (op runtime o (List.map (rvalue runtime) rs)) |> continue
-
-    | Jump l ->
-      jump l runtime
-
-    | ConditionalJump (c, rs, l1, l2) ->
-      if condition c (List.map (rvalue runtime) rs) then
-        jump l1 runtime
-      else
-        jump l2 runtime
-
-    | Comment _ ->
-      continue runtime
-
-    | Switch (r, ls, default) ->
-      begin match rvalue runtime r with
-        | DInt x ->
-          let x = Int32.to_int x in
-          if  x < Array.length ls then
-            jump ls.(x) runtime
-          else
-            begin match default with
-              | None -> failwith "Non exhaustive switch."
-              | Some l -> jump l runtime
-            end
-        | _ ->
-          assert false (* By typing. *)
-      end
-
-    | Exit ->
-      runtime
-
-=======
       | Call (x, f, rs) ->
         let y, runtime = call runtime (rvalue runtime f) (List.map (rvalue runtime) rs) in
         assign runtime x y |> continue
@@ -308,22 +224,21 @@
       | Comment _ ->
         continue runtime
       | Switch (r, ls, default) ->
-	begin match rvalue runtime r with
-	  | DInt x ->
-	    let x = Int32.to_int x in
-	    if  x < Array.length ls then
-	      jump ls.(x) runtime
-	    else
-	      begin match default with
-		| None -> failwith "Non exhaustive switch."
-		| Some l -> jump l runtime
-	      end
-	  | _ ->
-	    assert false (* By typing. *)
-	end
+        begin match rvalue runtime r with
+          | DInt x ->
+            let x = Int32.to_int x in
+            if  x < Array.length ls then
+              jump ls.(x) runtime
+            else
+              begin match default with
+                | None -> failwith "Non exhaustive switch."
+                | Some l -> jump l runtime
+              end
+          | _ ->
+            assert false (* By typing. *)
+        end
       | Exit ->
         runtime
->>>>>>> 2d2cc941
   and rvalue runtime = function
     | `Variable x ->
       (try
@@ -389,28 +304,6 @@
 
   and call runtime fv vs =
     match fv with
-<<<<<<< HEAD
-    | DFun f ->
-      (try
-         let fdef = FIdMap.find f runtime.functions in
-         let runtime = List.fold_left2 bind_local runtime fdef.formals vs in
-         let runtime = block runtime fdef.body in
-         let return =
-           match runtime.return with
-           | None -> assert false
-           | Some x -> x
-         in
-         (return, runtime)
-       with Not_found ->
-         external_function runtime vs f
-      )
-    | _ ->
-      assert false
-
-  and external_function runtime vs (FId f) =
-    match f with
-    | _ -> failwith ("NoSuchFunction: " ^ f)
-=======
       | DFun f ->
         (try
            let fdef = FIdMap.find f runtime.functions in
@@ -447,7 +340,7 @@
   and external_function runtime vs (FId f) =
     match f, vs with
       | "allocate_block", (DInt size :: _) ->
-	 let addr = Memory.allocate runtime.memory size (DInt Int32.zero) in
+         let addr = Memory.allocate runtime.memory size (DInt Int32.zero) in
          (DLocation addr, runtime)
       | "write_block", (DLocation location :: DInt i :: v :: _) ->
          let block = Memory.dereference runtime.memory location in
@@ -472,7 +365,6 @@
                    (List.length vs)
                    (String.concat " " (List.map type_of vs))
                )
->>>>>>> 2d2cc941
 
   and bind_local runtime x v =
     { runtime with lvariables = IdMap.add x v runtime.lvariables }
